**/__pycache__/
/.python-version

**/tmp/

# vim detritus
**/*.swp

# For pycharm IDE users
.idea
# For pytest previous tests cache
.pytest_cache
# For the virtual environment
venv
<<<<<<< HEAD
# For Data files from spinning up the containers
Environment_Data/*
!Environment_Data/.keep
# Basic MACOS removal
=======

>>>>>>> 68d41a4b
.DS_Store<|MERGE_RESOLUTION|>--- conflicted
+++ resolved
@@ -12,12 +12,8 @@
 .pytest_cache
 # For the virtual environment
 venv
-<<<<<<< HEAD
 # For Data files from spinning up the containers
 Environment_Data/*
 !Environment_Data/.keep
 # Basic MACOS removal
-=======
-
->>>>>>> 68d41a4b
-.DS_Store+.DS_Store

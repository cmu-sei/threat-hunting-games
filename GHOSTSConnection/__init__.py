--- conflicted
+++ resolved
@@ -125,13 +125,10 @@
             ret_dict = self.create_machine(f'Attacker_{a}', 'Attacker')
             if ret_dict is None:
                 self.logger_sim.error(f'Unable to create Attacker_{a}.')
-<<<<<<< HEAD
-=======
                 ghosts_logger.error(f'Unable to create Attacker_{a}.')
             else:
                 machines_created.append(ret_dict)
         return machines_created
->>>>>>> 87a93627
 
     # Create the specified number of defender machines
     def create_defender_machines(self) -> list:
@@ -141,13 +138,10 @@
             ret_dict = self.create_machine(f'Defender_{d}', 'Defender')
             if ret_dict is None:
                 self.logger_sim.error(f'Unable to create Defender_{d}.')
-<<<<<<< HEAD
-=======
                 ghosts_logger.error(f'Unable to create Defender_{d}.')
             else:
                 machines_created.append(machines_created)
         return machines_created
->>>>>>> 87a93627
 
     # Function to create a machine group within the environment
     def create_machinegroup(self, name: str) -> []:
@@ -216,7 +210,6 @@
             print(f'Unable to create machine {name}. {str(e)}')
             return {}
 
-<<<<<<< HEAD
 
     # Get a list of the machine groups as well as the machines in them
     def list_machines_grouped(self) -> dict:
@@ -225,8 +218,6 @@
             'Defenders': self.defender_Machine_Ids
         }
 
-=======
->>>>>>> 87a93627
     # Get an in depth report about a machine
     def get_machine_information(self, machine_id: str) -> dict:
         try:

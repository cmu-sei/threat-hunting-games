--- conflicted
+++ resolved
@@ -4,7 +4,6 @@
     driver: bridge
 services:
     threat-hunting-game:
-<<<<<<< HEAD
       build:
         context: .
         target: non-vpn
@@ -79,12 +78,4 @@
         - ghosts-network
       restart: always
       volumes:
-        - ./Environment_Data/spectre_data:/app/config
-=======
-      image: threat-hunting-games:non-vpn
-      build:
-        context: .
-        target: "non-vpn"
-      container_name: threat-hunting-game
-      tty: true
->>>>>>> 68d41a4b
+        - ./Environment_Data/spectre_data:/app/config
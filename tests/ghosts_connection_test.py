import os.path
import pytest
from GHOSTSConnection import GHOSTSConnection


@pytest.fixture(scope='session')
def local(pytestconfig) -> bool:
    if pytestconfig.getoption('local'):
        return True
    else:
        return False


def test_api_connection(local):
    ghosts_connect = GHOSTSConnection(0, 0, local_session=local, test_session=True)
    try:
        assert ghosts_connect.confirm_connection() == True
    finally:
        ghosts_connect.end_simulation()


# Test that a GHOSTSConnection object is correctly created
def test_sim_file_creation(local):
    ghosts_connect = GHOSTSConnection(num_attackers=0, num_defenders=0, local_session=local, test_session=True)
    try:
        assert os.path.exists(ghosts_connect.sim_file_path_full)
    finally:
        ghosts_connect.end_simulation()


# Confirm that when the sim file is created that it is deleted when the option is selected
def test_sim_file_deletion(local):
    ghosts_connect = GHOSTSConnection(num_attackers=0, num_defenders=0, local_session=local, test_session=True)
    ghosts_connect.end_simulation()
    assert not os.path.exists(ghosts_connect.sim_file_path_full)


# Test that the data is correctly being written to the file
def test_sim_file_write(local):
    ghosts_connect = GHOSTSConnection(0, 0, local_session=local, test_session=True)
    ghosts_connect.logger_sim.debug('TEST CASE')
    with open(ghosts_connect.sim_file_loc) as f:
        line = ""
        for line in f:
            pass
        try:
            assert line.__contains__('TEST CASE')
        finally:
            ghosts_connect.end_simulation()
            f.close()


# Test that an attacker machine is created via method call with the correct specifications
def test_attacker_machine_created(local):
    ghosts_connect = GHOSTSConnection(num_defenders=0, num_attackers=1, local_session=local, test_session=True)
    machine_list = ghosts_connect.list_machines()
    assert len(machine_list) == 1
    ghosts_connect.end_simulation()
<<<<<<< HEAD

=======
>>>>>>> 87a93627

# Test that a defender machine is created via method call with the correct specifications
def test_defender_machine_created(local):
    ghosts_connect = GHOSTSConnection(num_defenders=1, num_attackers=0, local_session=local, test_session=True)
    machine_list = ghosts_connect.list_machines()
    assert len(machine_list) == 1
    ghosts_connect.end_simulation()
    assert len(machine_list) == 0


def test_multiple_machines_created(local):
    ghosts_connect = GHOSTSConnection(num_defenders=1, num_attackers=1, local_session=local, test_session=True)
    machine_list = ghosts_connect.list_machines()
    assert len(machine_list) == 2
    ghosts_connect.end_simulation()
    assert len(machine_list) == 0

# ACTION TESTING PORTION
<<<<<<< HEAD
'''

=======

'''
>>>>>>> 87a93627
# Check that the privilege matrix is correctly updated after an action
def test_attacker_gained_privileges(local):
    ghosts_connect = GHOSTSConnection(num_attackers=2, num_defenders=2, local_session=local, test_session=True)
    machinegroup_machines = ghosts_connect.list_machinegroup_machines()
    attacker_num = random.randint(0, len(machinegroup_machines['Attackers']) - 1)
    defender_num = random.randint(0, len(machinegroup_machines['Defenders']) - 1)
'''

<|MERGE_RESOLUTION|>--- conflicted
+++ resolved
@@ -55,11 +55,10 @@
     ghosts_connect = GHOSTSConnection(num_defenders=0, num_attackers=1, local_session=local, test_session=True)
     machine_list = ghosts_connect.list_machines()
     assert len(machine_list) == 1
+    machine_group_lists = ghosts_connect.list_machinegroup_machines()
+    assert len(machine_group_lists['Attackers']) == 1
     ghosts_connect.end_simulation()
-<<<<<<< HEAD
 
-=======
->>>>>>> 87a93627
 
 # Test that a defender machine is created via method call with the correct specifications
 def test_defender_machine_created(local):
@@ -67,7 +66,6 @@
     machine_list = ghosts_connect.list_machines()
     assert len(machine_list) == 1
     ghosts_connect.end_simulation()
-    assert len(machine_list) == 0
 
 
 def test_multiple_machines_created(local):
@@ -75,16 +73,10 @@
     machine_list = ghosts_connect.list_machines()
     assert len(machine_list) == 2
     ghosts_connect.end_simulation()
-    assert len(machine_list) == 0
 
 # ACTION TESTING PORTION
-<<<<<<< HEAD
 '''
 
-=======
-
-'''
->>>>>>> 87a93627
 # Check that the privilege matrix is correctly updated after an action
 def test_attacker_gained_privileges(local):
     ghosts_connect = GHOSTSConnection(num_attackers=2, num_defenders=2, local_session=local, test_session=True)
